## Original ignores
autogpt/keys.py
autogpt/*json
autogpt/node_modules/
autogpt/__pycache__/keys.cpython-310.pyc
package-lock.json
*.pyc
auto_gpt_workspace/*
*.mpeg
.env
azure.yaml
*venv/*
outputs/*
ai_settings.yaml
last_run_ai_settings.yaml
.vscode
.idea/*
auto-gpt.json
log.txt
log-ingestion.txt
logs
<<<<<<< HEAD
.DS_STORE
=======
*.log
*.mp3
>>>>>>> 793ea4d8

# Byte-compiled / optimized / DLL files
__pycache__/
*.py[cod]
*$py.class

# C extensions
*.so

# Distribution / packaging
.Python
build/
develop-eggs/
dist/
plugins/
downloads/
eggs/
.eggs/
lib/
lib64/
parts/
sdist/
var/
wheels/
pip-wheel-metadata/
share/python-wheels/
*.egg-info/
.installed.cfg
*.egg
MANIFEST

# PyInstaller
#  Usually these files are written by a python script from a template
#  before PyInstaller builds the exe, so as to inject date/other infos into it.
*.manifest
*.spec

# Installer logs
pip-log.txt
pip-delete-this-directory.txt

# Unit test / coverage reports
htmlcov/
.tox/
.nox/
.coverage
.coverage.*
.cache
nosetests.xml
coverage.xml
*.cover
*.py,cover
.hypothesis/
.pytest_cache/

# Translations
*.mo
*.pot

# Django stuff:
*.log
local_settings.py
db.sqlite3
db.sqlite3-journal

# Flask stuff:
instance/
.webassets-cache

# Scrapy stuff:
.scrapy

# Sphinx documentation
docs/_build/

# PyBuilder
target/

# Jupyter Notebook
.ipynb_checkpoints

# IPython
profile_default/
ipython_config.py

# pyenv
.python-version

# pipenv
#   According to pypa/pipenv#598, it is recommended to include Pipfile.lock in version control.
#   However, in case of collaboration, if having platform-specific dependencies or dependencies
#   having no cross-platform support, pipenv may install dependencies that don't work, or not
#   install all needed dependencies.
#Pipfile.lock

# PEP 582; used by e.g. github.com/David-OConnor/pyflow
__pypackages__/

# Celery stuff
celerybeat-schedule
celerybeat.pid

# SageMath parsed files
*.sage.py

# Environments
.env
.venv
env/
venv/
ENV/
env.bak/
venv.bak/

# Spyder project settings
.spyderproject
.spyproject

# Rope project settings
.ropeproject

# mkdocs documentation
/site

# mypy
.mypy_cache/
.dmypy.json
dmypy.json

# Pyre type checker
.pyre/
llama-*
vicuna-*

# mac
.DS_Store<|MERGE_RESOLUTION|>--- conflicted
+++ resolved
@@ -19,12 +19,9 @@
 log.txt
 log-ingestion.txt
 logs
-<<<<<<< HEAD
 .DS_STORE
-=======
 *.log
 *.mp3
->>>>>>> 793ea4d8
 
 # Byte-compiled / optimized / DLL files
 __pycache__/
