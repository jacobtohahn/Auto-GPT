""" Command and Control """
import json
from typing import List, NoReturn, Union

from autogpt.agent.agent_manager import AgentManager
from autogpt.commands.evaluate_code import evaluate_code
<<<<<<< HEAD
=======
from autogpt.commands.google_search import google_official_search, google_search
from autogpt.commands.improve_code import improve_code
from autogpt.commands.write_tests import write_tests
from autogpt.config import Config
from autogpt.commands.image_gen import generate_image
from autogpt.commands.audio_text import read_audio_from_file
from autogpt.commands.web_requests import scrape_links, scrape_text
>>>>>>> 48703568
from autogpt.commands.execute_code import execute_python_file, execute_shell
from autogpt.commands.file_operations import (
    append_to_file,
    delete_file,
    get_filesystem_representation,
    read_file,
    search_files,
    write_to_file,
    list_resources,
    rename_file,
    copy_file,
    move_file,
    create_directory,
    summarize_resources
)
from autogpt.commands.git_operations import clone_repository
from autogpt.commands.google_search import google_official_search, google_search
from autogpt.commands.image_gen import generate_image
from autogpt.commands.improve_code import improve_code
from autogpt.commands.web_requests import scrape_links, scrape_text
from autogpt.commands.web_selenium import browse_website
from autogpt.commands.write_tests import write_tests
from autogpt.config import Config
from autogpt.json_fixes.parsing import fix_and_parse_json
from autogpt.memory import get_memory
from autogpt.processing.text import summarize_text
from autogpt.speech import say_text
<<<<<<< HEAD
from autogpt.help_messages import command_help
from autogpt.prompt import get_prompt
=======
from autogpt.commands.web_selenium import browse_website
from autogpt.commands.git_operations import clone_repository
from autogpt.commands.twitter import send_tweet

>>>>>>> 48703568

CFG = Config()
AGENT_MANAGER = AgentManager()


def is_valid_int(value: str) -> bool:
    """Check if the value is a valid integer

    Args:
        value (str): The value to check

    Returns:
        bool: True if the value is a valid integer, False otherwise
    """
    try:
        int(value)
        return True
    except ValueError:
        return False


def get_command(response: str):
    """Parse the response and return the command name and arguments

    Args:
        response (str): The response from the user

    Returns:
        tuple: The command name and arguments

    Raises:
        json.decoder.JSONDecodeError: If the response is not valid JSON

        Exception: If any other error occurs
    """
    try:
        response_json = fix_and_parse_json(response)

        if "command" not in response_json:
            return "Error:", "Missing 'command' object in JSON"

        if not isinstance(response_json, dict):
            return "Error:", f"'response_json' object is not dictionary {response_json}"

        command = response_json["command"]
        if not isinstance(command, dict):
            return "Error:", "'command' object is not a dictionary"

        if "name" not in command:
            return "Error:", "Missing 'name' field in 'command' object"

        command_name = command["name"]

        # Use an empty dictionary if 'args' field is not present in 'command' object
        arguments = command.get("args", {})

        return command_name, arguments
    except json.decoder.JSONDecodeError:
        return "Error:", "Invalid JSON"
    # All other errors, return "Error: + error message"
    except Exception as e:
        return "Error:", str(e)


def map_command_synonyms(command_name: str):
    """Takes the original command name given by the AI, and checks if the
    string matches a list of common/known hallucinations
    """
    synonyms = [
        ("write_file", "write_to_file"),
        ("create_file", "write_to_file"),
        ("search", "google"),
    ]
    for seen_command, actual_command_name in synonyms:
        if command_name == seen_command:
            return actual_command_name
    return command_name


def execute_command(command_name: str, arguments):
    """Execute the command and return the result

    Args:
        command_name (str): The name of the command to execute
        arguments (dict): The arguments for the command

    Returns:
        str: The result of the command"""
    memory = get_memory(CFG)

    try:
        command_name = map_command_synonyms(command_name)
        if command_name == "google":
            # Check if the Google API key is set and use the official search method
            # If the API key is not set or has only whitespaces, use the unofficial
            # search method
            key = CFG.google_api_key
            if key and key.strip() and key != "your-google-api-key":
                google_result = google_official_search(arguments["input"])
            else:
                google_result = google_search(arguments["input"])
            safe_message = [result.encode('utf-8', 'ignore') for result in google_result]
            return str(safe_message)
        elif command_name == "memory_add":
            return memory.add(arguments["string"])
        
        # Agents
        elif command_name == "start_agent":
            return start_agent(
                arguments["name"], arguments["task"], arguments["prompt"]
            )
        elif command_name == "message_agent":
            return message_agent(arguments["key"], arguments["message"])
        elif command_name == "list_agents":
            return list_agents()
        elif command_name == "delete_agent":
            return delete_agent(arguments["key"])
        
        # Browse/Summarize
        elif command_name == "browse_website":
            return browse_website(arguments["url"], arguments["question"])
        elif command_name == "generate_image":
            return generate_image(arguments["prompt"])
        elif command_name == "get_text_summary":
            return get_text_summary(arguments["url"], arguments["question"])
        elif command_name == "get_hyperlinks":
            return get_hyperlinks(arguments["url"])
        
        # File Stuff
        elif command_name == "clone_repository":
            return clone_repository(
                arguments["repository_url"], arguments["clone_path"]
            )
        elif command_name == "read_file":
            return read_file(arguments["file"])
        elif command_name == "write_to_file":
            return write_to_file(arguments["file"], arguments["text"])
        elif command_name == "append_to_file":
            return append_to_file(arguments["file"], arguments["text"])
        elif command_name == "delete_file":
            return delete_file(arguments["file"])
        elif command_name == "copy_file":
            return copy_file(arguments["source"], arguments["destination"])
        elif command_name == "move_file":
            return move_file(arguments["source"], arguments["destination"])
        elif command_name == "rename_file":
            return rename_file(arguments["source"], arguments["destination"])
        elif command_name == "search_files":
            return search_files(arguments["directory"])
        
        # Directory Stuff
        elif command_name == "create_directory":
            return create_directory(arguments["directory"])
        elif command_name == "list_resources":
            return list_resources()
        elif command_name == "evaluate_resources":
            return f"What follows is a summary of all files and folders in the working directory:\n\n{summarize_resources()}"
        elif command_name == "get_filesystem_representation":
            return get_filesystem_representation()
        
        # Silly AI Stuff
#        elif command_name == "do_nothing":
#            return "No action performed."

        # TODO: Change these to take in a file rather than pasted code, if
        # non-file is given, return instructions "Input should be a python
        # filepath, write your code to file and try again"
        elif command_name == "evaluate_code":
            return evaluate_code(arguments["code"])
        elif command_name == "improve_code":
            return improve_code(arguments["suggestions"], arguments["code"])
        elif command_name == "write_tests":
            return write_tests(arguments["code"], arguments.get("focus"))
        elif command_name == "execute_python_file":  # Add this command
            return execute_python_file(arguments["file"])
        elif command_name == "execute_shell":
            if CFG.execute_local_commands:
                return execute_shell(arguments["command_line"])
            else:
                return (
                    "You are not allowed to run local shell commands. To execute"
                    " shell commands, EXECUTE_LOCAL_COMMANDS must be set to 'True' "
                    "in your config. Do not attempt to bypass the restriction."
                )
<<<<<<< HEAD
=======
        elif command_name == "read_audio_from_file":
            return read_audio_from_file(arguments["file"])
        elif command_name == "generate_image":
            return generate_image(arguments["prompt"])
        elif command_name == "send_tweet":
            return send_tweet(arguments['text'])
        elif command_name == "do_nothing":
            return "No action performed."
>>>>>>> 48703568
        elif command_name == "task_complete":
            shutdown()
        elif command_name == "help":
            help_command = cmd_help(arguments["command"])
            if help_command == "Invalid command or no help available.":
                return help_command
            else:
                print(help_command)
                return f'Help page for {arguments["command"]}: {help_command}. Respond in JSON with your next command.'
        elif command_name == "list_commands":
            return list_commands()
        else:
            return (
                f"Unknown command '{command_name}'. Please use list_commands to get"
                " a list of available commands and only respond in the specified JSON"
                " format."
            )
    except Exception as e:
        return f"Error: {str(e)}"


def get_text_summary(url: str, question: str) -> str:
    """Return the results of a google search

    Args:
        url (str): The url to scrape
        question (str): The question to summarize the text for

    Returns:
        str: The summary of the text
    """
    text = scrape_text(url)
    summary = summarize_text(url, text, question)
    return f""" "Result" : {summary}"""


def get_hyperlinks(url: str) -> Union[str, List[str]]:
    """Return the results of a google search

    Args:
        url (str): The url to scrape

    Returns:
        str or list: The hyperlinks on the page
    """
    return scrape_links(url)


def shutdown() -> NoReturn:
    """Shut down the program"""
    print("Shutting down...")
    quit()


def start_agent(name: str, task: str, prompt: str, model=CFG.fast_llm_model) -> str:
    """Start an agent with a given name, task, and prompt

    Args:
        name (str): The name of the agent
        task (str): The task of the agent
        prompt (str): The prompt for the agent
        model (str): The model to use for the agent

    Returns:
        str: The response of the agent
    """
    # Remove underscores from name
    voice_name = name.replace("_", " ")

    intro = f"""You are an agent helping to assist a central AI program with a given task.
                 The central AI may not understand your limitations and capabilities, so you must be explicit and clear in your response to the central AI.
                 If you do not have enough context to assist, let the central AI know the specific information that you need to assist properly."""
    first_message = f"""You are {name}.  Respond with: "Acknowledged"."""
    agent_intro = f"{voice_name} here, Reporting for duty!"

    # Create agent
    if CFG.speak_mode:
        say_text(agent_intro, 1)
    key, ack = AGENT_MANAGER.create_agent(task, first_message, model)

    if CFG.speak_mode:
        say_text(f"Hello {voice_name}. Your task is as follows. {task}.")

    # Message the agent the intro message
    message_agent(key, intro)
    # Assign task (prompt), get response
    agent_response = AGENT_MANAGER.message_agent(key, prompt)

    return f"Agent {name} created with key {key}. First response: {agent_response}"


def message_agent(key: str, message: str) -> str:
    """Message an agent with a given key and message"""
    # Check if the key is a valid integer
    if is_valid_int(key):
        agent_response = AGENT_MANAGER.message_agent(int(key), message)
    else:
        return "Invalid key, must be an integer."

    # Speak response
    if CFG.speak_mode:
        say_text(agent_response, 1)
    return agent_response


def list_agents():
    """List all agents

    Returns:
        str: A list of all agents
    """
    return "List of agents:\n" + "\n".join(
        [str(x[0]) + ": " + x[1] for x in AGENT_MANAGER.list_agents()]
    )


def delete_agent(key: str) -> str:
    """Delete an agent with a given key

    Args:
        key (str): The key of the agent to delete

    Returns:
        str: A message indicating whether the agent was deleted or not
    """
    result = AGENT_MANAGER.delete_agent(key)
    return f"Agent {key} deleted." if result else f"Agent {key} does not exist."


def cmd_help(command: str) -> str:
    """Get help with a command
    
    Args:
        command (str): The command to get help with
        
    Returns:
        str: A help message describing the command
    """
    if command in command_help:
        return(command_help[command])
    else:
        return("Invalid command or no help available.")

def list_commands() -> List:
    """List available commands

    Returns:
        List: A list of all available commands
    """
    command_list = []

    for idx, x in enumerate(get_prompt.commands):
        command_list.append(get_prompt.commands[idx][1])
    
    return command_list<|MERGE_RESOLUTION|>--- conflicted
+++ resolved
@@ -4,8 +4,6 @@
 
 from autogpt.agent.agent_manager import AgentManager
 from autogpt.commands.evaluate_code import evaluate_code
-<<<<<<< HEAD
-=======
 from autogpt.commands.google_search import google_official_search, google_search
 from autogpt.commands.improve_code import improve_code
 from autogpt.commands.write_tests import write_tests
@@ -13,7 +11,6 @@
 from autogpt.commands.image_gen import generate_image
 from autogpt.commands.audio_text import read_audio_from_file
 from autogpt.commands.web_requests import scrape_links, scrape_text
->>>>>>> 48703568
 from autogpt.commands.execute_code import execute_python_file, execute_shell
 from autogpt.commands.file_operations import (
     append_to_file,
@@ -41,15 +38,12 @@
 from autogpt.memory import get_memory
 from autogpt.processing.text import summarize_text
 from autogpt.speech import say_text
-<<<<<<< HEAD
 from autogpt.help_messages import command_help
 from autogpt.prompt import get_prompt
-=======
 from autogpt.commands.web_selenium import browse_website
 from autogpt.commands.git_operations import clone_repository
 from autogpt.commands.twitter import send_tweet
 
->>>>>>> 48703568
 
 CFG = Config()
 AGENT_MANAGER = AgentManager()
@@ -155,8 +149,6 @@
             return str(safe_message)
         elif command_name == "memory_add":
             return memory.add(arguments["string"])
-        
-        # Agents
         elif command_name == "start_agent":
             return start_agent(
                 arguments["name"], arguments["task"], arguments["prompt"]
@@ -167,8 +159,6 @@
             return list_agents()
         elif command_name == "delete_agent":
             return delete_agent(arguments["key"])
-        
-        # Browse/Summarize
         elif command_name == "browse_website":
             return browse_website(arguments["url"], arguments["question"])
         elif command_name == "generate_image":
@@ -177,8 +167,6 @@
             return get_text_summary(arguments["url"], arguments["question"])
         elif command_name == "get_hyperlinks":
             return get_hyperlinks(arguments["url"])
-        
-        # File Stuff
         elif command_name == "clone_repository":
             return clone_repository(
                 arguments["repository_url"], arguments["clone_path"]
@@ -199,8 +187,6 @@
             return rename_file(arguments["source"], arguments["destination"])
         elif command_name == "search_files":
             return search_files(arguments["directory"])
-        
-        # Directory Stuff
         elif command_name == "create_directory":
             return create_directory(arguments["directory"])
         elif command_name == "list_resources":
@@ -209,11 +195,6 @@
             return f"What follows is a summary of all files and folders in the working directory:\n\n{summarize_resources()}"
         elif command_name == "get_filesystem_representation":
             return get_filesystem_representation()
-        
-        # Silly AI Stuff
-#        elif command_name == "do_nothing":
-#            return "No action performed."
-
         # TODO: Change these to take in a file rather than pasted code, if
         # non-file is given, return instructions "Input should be a python
         # filepath, write your code to file and try again"
@@ -234,17 +215,12 @@
                     " shell commands, EXECUTE_LOCAL_COMMANDS must be set to 'True' "
                     "in your config. Do not attempt to bypass the restriction."
                 )
-<<<<<<< HEAD
-=======
         elif command_name == "read_audio_from_file":
             return read_audio_from_file(arguments["file"])
-        elif command_name == "generate_image":
-            return generate_image(arguments["prompt"])
         elif command_name == "send_tweet":
             return send_tweet(arguments['text'])
         elif command_name == "do_nothing":
             return "No action performed."
->>>>>>> 48703568
         elif command_name == "task_complete":
             shutdown()
         elif command_name == "help":
