--- conflicted
+++ resolved
@@ -146,13 +146,8 @@
                 return google_result
             else:
                 google_result = google_search(arguments["input"])
-<<<<<<< HEAD
             safe_message = [result.encode('utf-8', 'ignore') for result in google_result]
             return str(safe_message)
-=======
-                safe_message = google_result.encode("utf-8", "ignore")
-                return str(safe_message)
->>>>>>> ad7cefa1
         elif command_name == "memory_add":
             return memory.add(arguments["string"])
         elif command_name == "start_agent":
