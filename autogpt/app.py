""" Command and Control """
import json
<<<<<<< HEAD
from typing import List, NoReturn, Union

=======
from typing import List, NoReturn, Union, Dict
>>>>>>> 176f74bd
from autogpt.agent.agent_manager import AgentManager
from autogpt.commands.evaluate_code import evaluate_code
from autogpt.commands.google_search import google_official_search, google_search
from autogpt.commands.improve_code import improve_code
from autogpt.commands.write_tests import write_tests
from autogpt.config import Config
from autogpt.commands.image_gen import generate_image
from autogpt.commands.audio_text import read_audio_from_file
from autogpt.commands.web_requests import scrape_links, scrape_text
from autogpt.commands.execute_code import execute_python_file, execute_shell
from autogpt.commands.file_operations import (
    append_to_file,
    delete_file,
    get_filesystem_representation,
    read_file,
    search_files,
    write_to_file,
    list_resources,
    rename_file,
    copy_file,
    move_file,
    create_directory,
    summarize_resources
)
from autogpt.commands.git_operations import clone_repository
from autogpt.commands.google_search import google_official_search, google_search
from autogpt.commands.image_gen import generate_image
from autogpt.commands.improve_code import improve_code
from autogpt.commands.web_requests import scrape_links, scrape_text
from autogpt.commands.web_selenium import browse_website
from autogpt.commands.write_tests import write_tests
from autogpt.config import Config
from autogpt.json_fixes.parsing import fix_and_parse_json
from autogpt.memory import get_memory
from autogpt.processing.text import summarize_text
from autogpt.speech import say_text
from autogpt.help_messages import command_help
from autogpt.prompt import get_prompt
from autogpt.commands.web_selenium import browse_website
from autogpt.commands.git_operations import clone_repository
from autogpt.commands.twitter import send_tweet


CFG = Config()
AGENT_MANAGER = AgentManager()


def is_valid_int(value: str) -> bool:
    """Check if the value is a valid integer

    Args:
        value (str): The value to check

    Returns:
        bool: True if the value is a valid integer, False otherwise
    """
    try:
        int(value)
        return True
    except ValueError:
        return False


def get_command(response_json: Dict):
    """Parse the response and return the command name and arguments

    Args:
        response_json (json): The response from the AI

    Returns:
        tuple: The command name and arguments

    Raises:
        json.decoder.JSONDecodeError: If the response is not valid JSON

        Exception: If any other error occurs
    """
    try:
        if "command" not in response_json:
            return "Error:", "Missing 'command' object in JSON"

        if not isinstance(response_json, dict):
            return "Error:", f"'response_json' object is not dictionary {response_json}"

        command = response_json["command"]
        if not isinstance(command, dict):
            return "Error:", "'command' object is not a dictionary"

        if "name" not in command:
            return "Error:", "Missing 'name' field in 'command' object"

        command_name = command["name"]

        # Use an empty dictionary if 'args' field is not present in 'command' object
        arguments = command.get("args", {})

        return command_name, arguments
    except json.decoder.JSONDecodeError:
        return "Error:", "Invalid JSON"
    # All other errors, return "Error: + error message"
    except Exception as e:
        return "Error:", str(e)


def map_command_synonyms(command_name: str):
    """Takes the original command name given by the AI, and checks if the
    string matches a list of common/known hallucinations
    """
    synonyms = [
        ("write_file", "write_to_file"),
        ("create_file", "write_to_file"),
        ("search", "google"),
    ]
    for seen_command, actual_command_name in synonyms:
        if command_name == seen_command:
            return actual_command_name
    return command_name


def execute_command(command_name: str, arguments):
    """Execute the command and return the result

    Args:
        command_name (str): The name of the command to execute
        arguments (dict): The arguments for the command

    Returns:
        str: The result of the command"""
    memory = get_memory(CFG)

    try:
        command_name = map_command_synonyms(command_name)
        if command_name == "google":
            # Check if the Google API key is set and use the official search method
            # If the API key is not set or has only whitespaces, use the unofficial
            # search method
            key = CFG.google_api_key
            if key and key.strip() and key != "your-google-api-key":
                google_result = google_official_search(arguments["input"])
                return google_result
            else:
                google_result = google_search(arguments["input"])
<<<<<<< HEAD
            safe_message = [result.encode('utf-8', 'ignore') for result in google_result]
=======

            # google_result can be a list or a string depending on the search results
            if isinstance(google_result, list):
                safe_message = [google_result_single.encode('utf-8', 'ignore') for google_result_single in google_result]
            else:
                safe_message = google_result.encode('utf-8', 'ignore')

>>>>>>> 176f74bd
            return str(safe_message)
        elif command_name == "memory_add":
            return memory.add(arguments["string"])
        elif command_name == "start_agent":
            return start_agent(
                arguments["name"], arguments["task"], arguments["prompt"]
            )
        elif command_name == "message_agent":
            return message_agent(arguments["key"], arguments["message"])
        elif command_name == "list_agents":
            return list_agents()
        elif command_name == "delete_agent":
            return delete_agent(arguments["key"])
        elif command_name == "browse_website":
            return browse_website(arguments["url"], arguments["question"])
        elif command_name == "generate_image":
            return generate_image(arguments["prompt"])
        elif command_name == "get_text_summary":
            return get_text_summary(arguments["url"], arguments["question"])
        elif command_name == "get_hyperlinks":
            return get_hyperlinks(arguments["url"])
        elif command_name == "clone_repository":
            return clone_repository(
                arguments["repository_url"], arguments["clone_path"]
            )
        elif command_name == "read_file":
            return read_file(arguments["file"])
        elif command_name == "write_to_file":
            return write_to_file(arguments["file"], arguments["text"])
        elif command_name == "append_to_file":
            return append_to_file(arguments["file"], arguments["text"])
        elif command_name == "delete_file":
            return delete_file(arguments["file"])
        elif command_name == "copy_file":
            return copy_file(arguments["source"], arguments["destination"])
        elif command_name == "move_file":
            return move_file(arguments["source"], arguments["destination"])
        elif command_name == "rename_file":
            return rename_file(arguments["source"], arguments["destination"])
        elif command_name == "search_files":
            return search_files(arguments["directory"])
        elif command_name == "create_directory":
            return create_directory(arguments["directory"])
        elif command_name == "list_resources":
            return list_resources()
        elif command_name == "evaluate_resources":
            return f"What follows is a summary of all files and folders in the working directory:\n\n{summarize_resources()}"
        elif command_name == "get_filesystem_representation":
            return get_filesystem_representation()
        # TODO: Change these to take in a file rather than pasted code, if
        # non-file is given, return instructions "Input should be a python
        # filepath, write your code to file and try again"
        elif command_name == "evaluate_code":
            return evaluate_code(arguments["code"])
        elif command_name == "improve_code":
            return improve_code(arguments["suggestions"], arguments["code"])
        elif command_name == "write_tests":
            return write_tests(arguments["code"], arguments.get("focus"))
        elif command_name == "execute_python_file":  # Add this command
            return execute_python_file(arguments["file"])
        elif command_name == "execute_shell":
            if CFG.execute_local_commands:
                return execute_shell(arguments["command_line"])
            else:
                return (
                    "You are not allowed to run local shell commands. To execute"
                    " shell commands, EXECUTE_LOCAL_COMMANDS must be set to 'True' "
                    "in your config. Do not attempt to bypass the restriction."
                )
        elif command_name == "read_audio_from_file":
            return read_audio_from_file(arguments["file"])
        elif command_name == "send_tweet":
            return send_tweet(arguments["text"])
        elif command_name == "do_nothing":
            return "No action performed."
        elif command_name == "task_complete":
            shutdown()
        elif command_name == "help":
            help_command = cmd_help(arguments["command"])
            if help_command == "Invalid command or no help available.":
                return help_command
            else:
                print(help_command)
                return f'Help page for {arguments["command"]}: {help_command}. Respond in JSON with your next command.'
        elif command_name == "list_commands":
            return list_commands()
        else:
            return (
                f"Unknown command '{command_name}'. Please use list_commands to get"
                " a list of available commands and only respond in the specified JSON"
                " format."
            )
    except Exception as e:
        return f"Error: {str(e)}"


def get_text_summary(url: str, question: str) -> str:
    """Return the results of a google search

    Args:
        url (str): The url to scrape
        question (str): The question to summarize the text for

    Returns:
        str: The summary of the text
    """
    text = scrape_text(url)
    summary = summarize_text(url, text, question)
    return f""" "Result" : {summary}"""


def get_hyperlinks(url: str) -> Union[str, List[str]]:
    """Return the results of a google search

    Args:
        url (str): The url to scrape

    Returns:
        str or list: The hyperlinks on the page
    """
    return scrape_links(url)


def shutdown() -> NoReturn:
    """Shut down the program"""
    print("Shutting down...")
    quit()


def start_agent(name: str, task: str, prompt: str, model=CFG.fast_llm_model) -> str:
    """Start an agent with a given name, task, and prompt

    Args:
        name (str): The name of the agent
        task (str): The task of the agent
        prompt (str): The prompt for the agent
        model (str): The model to use for the agent

    Returns:
        str: The response of the agent
    """
    # Remove underscores from name
    voice_name = name.replace("_", " ")

    intro = f"""You are an agent helping to assist a central AI program with a given task.
                 The central AI may not understand your limitations and capabilities, so you must be explicit and clear in your response to the central AI.
                 If you do not have enough context to assist, let the central AI know the specific information that you need to assist properly."""
    first_message = f"""You are {name}.  Respond with: "Acknowledged"."""
    agent_intro = f"{voice_name} here, Reporting for duty!"

    # Create agent
    if CFG.speak_mode:
        say_text(agent_intro, 1)
    key, ack = AGENT_MANAGER.create_agent(task, first_message, model)

    if CFG.speak_mode:
        say_text(f"Hello {voice_name}. Your task is as follows. {task}.")

    # Message the agent the intro message
    message_agent(key, intro)
    # Assign task (prompt), get response
    agent_response = AGENT_MANAGER.message_agent(key, prompt)

    return f"Agent {name} created with key {key}. First response: {agent_response}"


def message_agent(key: str, message: str) -> str:
    """Message an agent with a given key and message"""
    # Check if the key is a valid integer
    if is_valid_int(key):
        agent_response = AGENT_MANAGER.message_agent(int(key), message)
    else:
        return "Invalid key, must be an integer."

    # Speak response
    if CFG.speak_mode:
        say_text(agent_response, 1)
    return agent_response


def list_agents():
    """List all agents

    Returns:
        str: A list of all agents
    """
    return "List of agents:\n" + "\n".join(
        [str(x[0]) + ": " + x[1] for x in AGENT_MANAGER.list_agents()]
    )


def delete_agent(key: str) -> str:
    """Delete an agent with a given key

    Args:
        key (str): The key of the agent to delete

    Returns:
        str: A message indicating whether the agent was deleted or not
    """
    result = AGENT_MANAGER.delete_agent(key)
    return f"Agent {key} deleted." if result else f"Agent {key} does not exist."


def cmd_help(command: str) -> str:
    """Get help with a command
    
    Args:
        command (str): The command to get help with
        
    Returns:
        str: A help message describing the command
    """
    if command in command_help:
        return(command_help[command])
    else:
        return("Invalid command or no help available.")

def list_commands() -> List:
    """List available commands

    Returns:
        List: A list of all available commands
    """
    command_list = []

    for idx, x in enumerate(get_prompt.commands):
        command_list.append(get_prompt.commands[idx][1])
    
    return command_list<|MERGE_RESOLUTION|>--- conflicted
+++ resolved
@@ -1,11 +1,6 @@
 """ Command and Control """
 import json
-<<<<<<< HEAD
-from typing import List, NoReturn, Union
-
-=======
 from typing import List, NoReturn, Union, Dict
->>>>>>> 176f74bd
 from autogpt.agent.agent_manager import AgentManager
 from autogpt.commands.evaluate_code import evaluate_code
 from autogpt.commands.google_search import google_official_search, google_search
@@ -148,9 +143,6 @@
                 return google_result
             else:
                 google_result = google_search(arguments["input"])
-<<<<<<< HEAD
-            safe_message = [result.encode('utf-8', 'ignore') for result in google_result]
-=======
 
             # google_result can be a list or a string depending on the search results
             if isinstance(google_result, list):
@@ -158,7 +150,6 @@
             else:
                 safe_message = google_result.encode('utf-8', 'ignore')
 
->>>>>>> 176f74bd
             return str(safe_message)
         elif command_name == "memory_add":
             return memory.add(arguments["string"])
