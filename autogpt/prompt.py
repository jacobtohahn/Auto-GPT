--- conflicted
+++ resolved
@@ -87,7 +87,6 @@
         ("Move File", "move_file", {"source": "<source>", "destination": "<destination>"}),
         ("Rename File", "rename_file", {"source": "<source>", "destination": "<destination>"}),
         ("Search Files", "search_files", {"directory": "<directory>"}),
-<<<<<<< HEAD
 
         ("Create Directory", "create_directory", {"directory": "<directory>"}),
         ("Evaluate Resources", "evaluate_resources", {}),
@@ -96,9 +95,7 @@
         ("Task Complete (Shutdown)", "task_complete", {"reason": "<reason>"}),
         ("Generate Image", "generate_image", {"prompt": "<prompt>"}),
     #    ("Do Nothing", "do_nothing", {}),
-=======
         ("Get Filesystem Representation", "get_filesystem_representation", {}),
->>>>>>> 20e341ce
         ("Evaluate Code", "evaluate_code", {"code": "<full_code_string>"}),
         (
             "Get Improved Code",
