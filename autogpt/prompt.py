--- conflicted
+++ resolved
@@ -105,13 +105,9 @@
             {"code": "<full_code_string>", "focus": "<list_of_focus_areas>"},
         ),
         ("Execute Python File", "execute_python_file", {"file": "<file>"}),
-<<<<<<< HEAD
         ("Command Help", "help", {"command": "<command>"}),
         ("List Commands", "list_commands", {}),
         ("Convert Audio to text", "read_audio_from_file", {"file": "<file>"}),
-=======
-        ("Generate Image", "generate_image", {"prompt": "<prompt>"}),
->>>>>>> ad7cefa1
         ("Send Tweet", "send_tweet", {"text": "<text>"}),
     ]
 
