from colorama import Fore

from autogpt.config import Config
from autogpt.config.ai_config import AIConfig
from autogpt.config.config import Config
from autogpt.logs import logger
from autogpt.promptgenerator import PromptGenerator
from autogpt.setup import prompt_user
from autogpt.utils import clean_input

CFG = Config()


def get_prompt() -> str:
    """
    This function generates a prompt string that includes various constraints,
        commands, resources, and performance evaluations.

    Returns:
        str: The generated prompt string.
    """

    # Initialize the Config object
    cfg = Config()

    # Initialize the PromptGenerator object
    prompt_generator = PromptGenerator()

    # Add constraints to the PromptGenerator object
    prompt_generator.add_constraint(
        "~4000 word limit for short term memory. Your short term memory is short, so"
        " immediately save important information to files."
    )
    prompt_generator.add_constraint(
        "If you are unsure how you previously did something or want to recall past"
        " events, thinking about similar events will help you remember."
    )
    prompt_generator.add_constraint("No user assistance")
    prompt_generator.add_constraint(
        'Exclusively use a valid command listed in double quotes e.g. "command name"'
    )
    prompt_generator.add_constraint(
        "All content should be written in .md files using Markdown formatting unless a .csv file is warranted or you are creating a directory."
    )
    prompt_generator.add_constraint(
        "All responses must be in JSON and only JSON."
    )
    prompt_generator.add_constraint(
        "Do not create new files with the same content as existing files."
    )

    # Define the command list
    get_prompt.commands = [
        ("Google Search", "google", {"input": "<search>"}),
        (
            "Browse Website",
            "browse_website",
            {"url": "<url>", "question": "<what_you_want_to_find_on_website>"},
        ),
        
        # Agents
        (
            "Start GPT Agent",
            "start_agent",
            {"name": "<name>", "task": "<short_task_desc>", "prompt": "<prompt>"},
        ),
        (
            "Message GPT Agent",
            "message_agent",
            {"key": "<key>", "message": "<message>"},
        ),
        ("List GPT Agents", "list_agents", {}),
        ("Delete GPT Agent", "delete_agent", {"key": "<key>"}),

        # File stuff
        (
            "Clone Repository",
            "clone_repository",
            {"repository_url": "<url>", "clone_path": "<directory>"},
        ),
        ("Write to file", "write_to_file", {"file": "<file>", "text": "<text>"}),
        ("Read file", "read_file", {"file": "<file>"}),
        ("Append to file", "append_to_file", {"file": "<file>", "text": "<text>"}),
        ("Delete file", "delete_file", {"file": "<file>"}),
        ("Copy File", "copy_file", {"source": "<source>", "destination": "<destination>"}),
        ("Move File", "move_file", {"source": "<source>", "destination": "<destination>"}),
        ("Rename File", "rename_file", {"source": "<source>", "destination": "<destination>"}),
        ("Search Files", "search_files", {"directory": "<directory>"}),

        ("Create Directory", "create_directory", {"directory": "<directory>"}),
        ("Evaluate Resources", "evaluate_resources", {}),
        ("List Directories", "list_resources", {}),

        ("Generate Image", "generate_image", {"prompt": "<prompt>"}),
        ("Get Filesystem Representation", "get_filesystem_representation", {}),
        ("Evaluate Code", "evaluate_code", {"code": "<full_code_string>"}),
        (
            "Get Improved Code",
            "improve_code",
            {"suggestions": "<list_of_suggestions>", "code": "<full_code_string>"},
        ),
        (
            "Write Tests",
            "write_tests",
            {"code": "<full_code_string>", "focus": "<list_of_focus_areas>"},
        ),
        ("Execute Python File", "execute_python_file", {"file": "<file>"}),
<<<<<<< HEAD
        ("Command Help", "help", {"command": "<command>"}),
        ("List Commands", "list_commands", {}),
=======
        ("Generate Image", "generate_image", {"prompt": "<prompt>"}),
        ("Convert Audio to text", "read_audio_from_file", {"file": "<file>"}),
        ("Send Tweet", "send_tweet", {"text": "<text>"}),

>>>>>>> 48703568
    ]

    # Only add shell command to the prompt if the AI is allowed to execute it
    if cfg.execute_local_commands:
        get_prompt.commands.append(
            (
                "Execute Shell Command, non-interactive commands only",
                "execute_shell",
                {"command_line": "<command_line>"},
            ),
        )

    # Add these command last.
    # commands.append(
    #     ("Do Nothing", "do_nothing", {}),
    # )
    get_prompt.commands.append(
        ("Task Complete (Shutdown)", "task_complete", {"reason": "<reason>"}),
    )

    # Add commands to the PromptGenerator object
    for command_label, command_name, args in get_prompt.commands:
        prompt_generator.add_command(command_label, command_name, args)

    # Add resources to the PromptGenerator object
    prompt_generator.add_resource(
        "Internet access for searches and information gathering."
    )
    prompt_generator.add_resource("Long Term memory management.")
    prompt_generator.add_resource(
        "GPT-3.5 powered Agents for delegation of simple tasks."
    )
    prompt_generator.add_resource("File output.")

    # Add performance evaluations to the PromptGenerator object
    prompt_generator.add_performance_evaluation("Continuously review and analyze your actions to ensure you are performing to the best of your abilities and producing quality research output.")
    prompt_generator.add_performance_evaluation("Constructively evaluate the file system and implement strategies that allow information to coalesce into folders.")
    prompt_generator.add_performance_evaluation("Constructively self-criticize your big-picture behavior from time to time.")
    prompt_generator.add_performance_evaluation("Reflect on past decisions, strategies, and output to refine your approach.")
    prompt_generator.add_performance_evaluation("Every command has a cost, so be smart and efficient. Aim to complete tasks in the least number of steps.")

    # Generate the prompt string
    return prompt_generator.generate_prompt_string()


def construct_prompt() -> str:
    """Construct the prompt for the AI to respond to

    Returns:
        str: The prompt string
    """
    config = AIConfig.load(CFG.ai_settings_file)
    if CFG.skip_reprompt and config.ai_name:
        logger.typewriter_log("Name :", Fore.GREEN, config.ai_name)
        logger.typewriter_log("Role :", Fore.GREEN, config.ai_role)
        logger.typewriter_log("Goals:", Fore.GREEN, f"{config.ai_goals}")
    elif config.ai_name:
        logger.typewriter_log(
            "Welcome back! ",
            Fore.GREEN,
            f"Would you like me to return to being {config.ai_name}?",
            speak_text=True,
        )
        should_continue = clean_input(
            f"""Continue with the last settings?
Name:  {config.ai_name}
Role:  {config.ai_role}
Goals: {config.ai_goals}
Continue (y/n): """
        )
        if should_continue.lower() == "n":
            config = AIConfig()

    if not config.ai_name:
        config = prompt_user()
        config.save()

    # Get rid of this global:
    global ai_name
    ai_name = config.ai_name

    return config.construct_full_prompt()<|MERGE_RESOLUTION|>--- conflicted
+++ resolved
@@ -105,15 +105,11 @@
             {"code": "<full_code_string>", "focus": "<list_of_focus_areas>"},
         ),
         ("Execute Python File", "execute_python_file", {"file": "<file>"}),
-<<<<<<< HEAD
         ("Command Help", "help", {"command": "<command>"}),
         ("List Commands", "list_commands", {}),
-=======
-        ("Generate Image", "generate_image", {"prompt": "<prompt>"}),
         ("Convert Audio to text", "read_audio_from_file", {"file": "<file>"}),
         ("Send Tweet", "send_tweet", {"text": "<text>"}),
 
->>>>>>> 48703568
     ]
 
     # Only add shell command to the prompt if the AI is allowed to execute it
