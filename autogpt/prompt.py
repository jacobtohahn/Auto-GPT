from colorama import Fore
from autogpt.config.ai_config import AIConfig
from autogpt.config.config import Config
from autogpt.logs import logger
from autogpt.promptgenerator import PromptGenerator
from autogpt.config import Config
from autogpt.setup import prompt_user
from autogpt.utils import clean_input

CFG = Config()


def get_prompt() -> str:
    """
    This function generates a prompt string that includes various constraints,
        commands, resources, and performance evaluations.

    Returns:
        str: The generated prompt string.
    """

    # Initialize the Config object
    cfg = Config()

    # Initialize the PromptGenerator object
    prompt_generator = PromptGenerator()

    # Add constraints to the PromptGenerator object
    prompt_generator.add_constraint(
        "~4000 word limit for short term memory. Your short term memory is short, so"
        " immediately save important information to files."
    )
    prompt_generator.add_constraint(
        "If you are unsure how you previously did something or want to recall past"
        " events, thinking about similar events will help you remember."
    )
    prompt_generator.add_constraint("No user assistance")
    prompt_generator.add_constraint(
        'Exclusively use a valid command listed in double quotes e.g. "command name"'
    )
    prompt_generator.add_constraint(
        "All content should be written in .md files using Markdown formatting unless a .csv file is warranted or you are creating a directory."
    )
    prompt_generator.add_constraint(
        "All responses must be in JSON and only JSON."
    )
    prompt_generator.add_constraint(
        "Do not create new files with the same content as existing files."
    )

    # Define the command list
    commands = [
        ("Google Search", "google", {"input": "<search>"}),
        (
            "Browse Website",
            "browse_website",
            {"url": "<url>", "question": "<what_you_want_to_find_on_website>"},
        ),
        
        # Agents
        (
            "Start GPT Agent",
            "start_agent",
            {"name": "<name>", "task": "<short_task_desc>", "prompt": "<prompt>"},
        ),
        (
            "Message GPT Agent",
            "message_agent",
            {"key": "<key>", "message": "<message>"},
        ),
        ("List GPT Agents", "list_agents", {}),
        ("Delete GPT Agent", "delete_agent", {"key": "<key>"}),
<<<<<<< HEAD

        # File stuff
=======
        (
            "Clone Repository",
            "clone_repository",
            {"repository_url": "<url>", "clone_path": "<directory>"},
        ),
        ("Write to file", "write_to_file", {"file": "<file>", "text": "<text>"}),
>>>>>>> 15869660
        ("Read file", "read_file", {"file": "<file>"}),
        ("Write to file", "write_to_file", {"file": "<file>", "text": "<text>"}),
        ("Append to file", "append_to_file", {"file": "<file>", "text": "<text>"}),
        ("Delete file", "delete_file", {"file": "<file>"}),
        ("Copy File", "copy_file", {"source": "<source>", "destination": "<destination>"}),
        ("Move File", "move_file", {"source": "<source>", "destination": "<destination>"}),
        ("Rename File", "rename_file", {"source": "<source>", "destination": "<destination>"}),
        ("Search Files", "search_files", {"directory": "<directory>"}),
<<<<<<< HEAD

        ("Create Directory", "create_directory", {"directory": "<directory>"}),
        ("Evaluate Resources", "evaluate_resources", {}),
        ("List Directories", "list_resources", {}),

        ("Task Complete (Shutdown)", "task_complete", {"reason": "<reason>"}),
        ("Generate Image", "generate_image", {"prompt": "<prompt>"}),
    #    ("Do Nothing", "do_nothing", {}),
=======
        ("Evaluate Code", "evaluate_code", {"code": "<full_code_string>"}),
        (
            "Get Improved Code",
            "improve_code",
            {"suggestions": "<list_of_suggestions>", "code": "<full_code_string>"},
        ),
        (
            "Write Tests",
            "write_tests",
            {"code": "<full_code_string>", "focus": "<list_of_focus_areas>"},
        ),
        ("Execute Python File", "execute_python_file", {"file": "<file>"}),
        ("Generate Image", "generate_image", {"prompt": "<prompt>"}),
>>>>>>> 15869660
    ]

    # Only add shell command to the prompt if the AI is allowed to execute it
    if cfg.execute_local_commands:
        commands.append(
            (
                "Execute Shell Command, non-interactive commands only",
                "execute_shell",
                {"command_line": "<command_line>"},
            ),
        )

    # Add these command last.
    commands.append(
        ("Do Nothing", "do_nothing", {}),
    )
    commands.append(
        ("Task Complete (Shutdown)", "task_complete", {"reason": "<reason>"}),
    )

    # Add commands to the PromptGenerator object
    for command_label, command_name, args in commands:
        prompt_generator.add_command(command_label, command_name, args)

    # Add resources to the PromptGenerator object
    prompt_generator.add_resource(
        "Internet access for searches and information gathering."
    )
    prompt_generator.add_resource("Long Term memory management.")
    prompt_generator.add_resource(
        "GPT-3.5 powered Agents for delegation of simple tasks."
    )
    prompt_generator.add_resource("File output.")

    # Add performance evaluations to the PromptGenerator object
    prompt_generator.add_performance_evaluation("Continuously review and analyze your actions to ensure you are performing to the best of your abilities and producing quality research output.")
    prompt_generator.add_performance_evaluation("Constructively evaluate the file system and implement strategies that allow information to coalesce into folders.")
    prompt_generator.add_performance_evaluation("Constructively self-criticize your big-picture behavior from time to time.")
    prompt_generator.add_performance_evaluation("Reflect on past decisions, strategies, and output to refine your approach.")
    prompt_generator.add_performance_evaluation("Every command has a cost, so be smart and efficient. Aim to complete tasks in the least number of steps.")

    # Generate the prompt string
    return prompt_generator.generate_prompt_string()


def construct_prompt() -> str:
    """Construct the prompt for the AI to respond to

    Returns:
        str: The prompt string
    """
    config = AIConfig.load(CFG.ai_settings_file)
    if CFG.skip_reprompt and config.ai_name:
        logger.typewriter_log("Name :", Fore.GREEN, config.ai_name)
        logger.typewriter_log("Role :", Fore.GREEN, config.ai_role)
        logger.typewriter_log("Goals:", Fore.GREEN, f"{config.ai_goals}")
    elif config.ai_name:
        logger.typewriter_log(
            "Welcome back! ",
            Fore.GREEN,
            f"Would you like me to return to being {config.ai_name}?",
            speak_text=True,
        )
        should_continue = clean_input(
            f"""Continue with the last settings?
Name:  {config.ai_name}
Role:  {config.ai_role}
Goals: {config.ai_goals}
Continue (y/n): """
        )
        if should_continue.lower() == "n":
            config = AIConfig()

    if not config.ai_name:
        config = prompt_user()
        config.save()

    # Get rid of this global:
    global ai_name
    ai_name = config.ai_name

    return config.construct_full_prompt()<|MERGE_RESOLUTION|>--- conflicted
+++ resolved
@@ -70,17 +70,14 @@
         ),
         ("List GPT Agents", "list_agents", {}),
         ("Delete GPT Agent", "delete_agent", {"key": "<key>"}),
-<<<<<<< HEAD
 
         # File stuff
-=======
         (
             "Clone Repository",
             "clone_repository",
             {"repository_url": "<url>", "clone_path": "<directory>"},
         ),
         ("Write to file", "write_to_file", {"file": "<file>", "text": "<text>"}),
->>>>>>> 15869660
         ("Read file", "read_file", {"file": "<file>"}),
         ("Write to file", "write_to_file", {"file": "<file>", "text": "<text>"}),
         ("Append to file", "append_to_file", {"file": "<file>", "text": "<text>"}),
@@ -89,7 +86,6 @@
         ("Move File", "move_file", {"source": "<source>", "destination": "<destination>"}),
         ("Rename File", "rename_file", {"source": "<source>", "destination": "<destination>"}),
         ("Search Files", "search_files", {"directory": "<directory>"}),
-<<<<<<< HEAD
 
         ("Create Directory", "create_directory", {"directory": "<directory>"}),
         ("Evaluate Resources", "evaluate_resources", {}),
@@ -98,7 +94,6 @@
         ("Task Complete (Shutdown)", "task_complete", {"reason": "<reason>"}),
         ("Generate Image", "generate_image", {"prompt": "<prompt>"}),
     #    ("Do Nothing", "do_nothing", {}),
-=======
         ("Evaluate Code", "evaluate_code", {"code": "<full_code_string>"}),
         (
             "Get Improved Code",
@@ -112,7 +107,6 @@
         ),
         ("Execute Python File", "execute_python_file", {"file": "<file>"}),
         ("Generate Image", "generate_image", {"prompt": "<prompt>"}),
->>>>>>> 15869660
     ]
 
     # Only add shell command to the prompt if the AI is allowed to execute it
