"""Selenium web scraping module."""
from selenium import webdriver
import autogpt.processing.text as summary
from bs4 import BeautifulSoup
from selenium.webdriver.remote.webdriver import WebDriver
from selenium.webdriver.common.by import By
from selenium.webdriver.support.wait import WebDriverWait
from selenium.webdriver.support import expected_conditions as EC
from webdriver_manager.chrome import ChromeDriverManager
from webdriver_manager.firefox import GeckoDriverManager
from selenium.webdriver.chrome.options import Options as ChromeOptions
from selenium.webdriver.firefox.options import Options as FirefoxOptions
from selenium.webdriver.safari.options import Options as SafariOptions
import logging
from pathlib import Path
from autogpt.config import Config
from typing import List, Tuple, Union

FILE_DIR = Path(__file__).parent.parent
CFG = Config()

browser = None

def get_browser_instance() -> WebDriver:
    """Create or retrieve the browser instance."""
    global browser
    if not browser:
        logging.getLogger("selenium").setLevel(logging.CRITICAL)

        options_available = {'chrome': ChromeOptions, 'safari': SafariOptions, 'firefox': FirefoxOptions}
        options = options_available[CFG.selenium_web_browser]()
        options.add_argument(
            "user-agent=Mozilla/5.0 (Windows NT 10.0; Win64; x64) AppleWebKit/537.36 (KHTML, like Gecko) Chrome/112.0.5615.49 Safari/537.36"
        )
        options.add_argument("--headless")  # Add headless argument to hide the browser

        if CFG.selenium_web_browser == "firefox":
            browser = webdriver.Firefox(
                executable_path=GeckoDriverManager().install(), options=options
            )
        elif CFG.selenium_web_browser == "safari":
            browser = webdriver.Safari(options=options)
        else:
            browser = webdriver.Chrome(
                executable_path=ChromeDriverManager().install(), options=options
            )

    return browser


def browse_website(url: str, question: str) -> Tuple[str, WebDriver]:
    """Browse a website and return the answer and links to the user

    Args:
        url (str): The url of the website to browse
        question (str): The question asked by the user

    Returns:
        Tuple[str, WebDriver]: The answer and links to the user and the webdriver
    """
    driver, text = scrape_text_with_selenium(url)
    add_header(driver)
    summary_text = summary.summarize_text(url, text, question, driver)
    links = scrape_links_with_selenium(driver)

    # Limit links to 5
    if len(links) > 5:
        links = links[:5]

    return f"Answer gathered from website: {summary_text} \n \n Links: {links}", driver


def scrape_text_with_selenium(url: str) -> Tuple[WebDriver, str]:
    """Scrape text from a website using selenium

    Args:
        url (str): The url of the website to scrape

    Returns:
        Tuple[WebDriver, str]: The webdriver and the text scraped from the website
    """
<<<<<<< HEAD
    logging.getLogger("selenium").setLevel(logging.CRITICAL)

    options_available = {
        "chrome": ChromeOptions,
        "safari": SafariOptions,
        "firefox": FirefoxOptions,
    }

    options = options_available[CFG.selenium_web_browser]()
    options.add_argument(
        "user-agent=Mozilla/5.0 (Windows NT 10.0; Win64; x64) AppleWebKit/537.36 (KHTML, like Gecko) Chrome/112.0.5615.49 Safari/537.36"
    )

    if CFG.selenium_web_browser == "firefox":
        driver = webdriver.Firefox(
            executable_path=GeckoDriverManager().install(), options=options
        )
    elif CFG.selenium_web_browser == "safari":
        # Requires a bit more setup on the users end
        # See https://developer.apple.com/documentation/webkit/testing_with_webdriver_in_safari
        driver = webdriver.Safari(options=options)
    else:
        driver = webdriver.Chrome(
            executable_path=ChromeDriverManager().install(), options=options
        )
=======
    driver = get_browser_instance()
>>>>>>> 18794a86
    driver.get(url)

    WebDriverWait(driver, 10).until(
        EC.presence_of_element_located((By.TAG_NAME, "body"))
    )

    # Get the HTML content directly from the browser's DOM
    page_source = driver.execute_script("return document.body.outerHTML;")
    soup = BeautifulSoup(page_source, "html.parser")

    for script in soup(["script", "style"]):
        script.extract()

    text = soup.get_text()
    lines = (line.strip() for line in text.splitlines())
    chunks = (phrase.strip() for line in lines for phrase in line.split("  "))
    text = "\n".join(chunk for chunk in chunks if chunk)
    return driver, text


def scrape_links_with_selenium(driver: WebDriver) -> List[str]:
    """Scrape links from a website using selenium

    Args:
        driver (WebDriver): The webdriver to use to scrape the links

    Returns:
        List[str]: The links scraped from the website
    """
    page_source = driver.page_source
    soup = BeautifulSoup(page_source, "html.parser")

    for script in soup(["script", "style"]):
        script.extract()

    hyperlinks = extract_hyperlinks(soup)

    return format_hyperlinks(hyperlinks)


def close_browser(driver: WebDriver) -> None:
    """Close the browser

    Args:
        driver (WebDriver): The webdriver to close

    Returns:
        None
    """
    driver.quit()


def extract_hyperlinks(soup: BeautifulSoup) -> List[Tuple[str, str]]:
    """Extract hyperlinks from a BeautifulSoup object

    Args:
        soup (BeautifulSoup): The BeautifulSoup object to extract the hyperlinks from

    Returns:
        List[Tuple[str, str]]: The hyperlinks extracted from the BeautifulSoup object
    """
    return [(link.text, link["href"]) for link in soup.find_all("a", href=True)]


def format_hyperlinks(hyperlinks: List[Tuple[str, str]]) -> List[str]:
    """Format hyperlinks to be displayed to the user

    Args:
        hyperlinks (List[Tuple[str, str]]): The hyperlinks to format

    Returns:
        List[str]: The formatted hyperlinks
    """
    return [f"{link_text} ({link_url})" for link_text, link_url in hyperlinks]


def add_header(driver: WebDriver) -> None:
    """Add a header to the website

    Args:
        driver (WebDriver): The webdriver to use to add the header

    Returns:
        None
    """
    driver.execute_script(open(f"{FILE_DIR}/js/overlay.js", "r").read())


def close_browser(driver: WebDriver) -> None:
    """Close the browser

    Args:
        driver (WebDriver): The webdriver to close

    Returns:
        None
    """
    global browser
    if browser:
        browser.quit()
        browser = None<|MERGE_RESOLUTION|>--- conflicted
+++ resolved
@@ -79,35 +79,7 @@
     Returns:
         Tuple[WebDriver, str]: The webdriver and the text scraped from the website
     """
-<<<<<<< HEAD
-    logging.getLogger("selenium").setLevel(logging.CRITICAL)
-
-    options_available = {
-        "chrome": ChromeOptions,
-        "safari": SafariOptions,
-        "firefox": FirefoxOptions,
-    }
-
-    options = options_available[CFG.selenium_web_browser]()
-    options.add_argument(
-        "user-agent=Mozilla/5.0 (Windows NT 10.0; Win64; x64) AppleWebKit/537.36 (KHTML, like Gecko) Chrome/112.0.5615.49 Safari/537.36"
-    )
-
-    if CFG.selenium_web_browser == "firefox":
-        driver = webdriver.Firefox(
-            executable_path=GeckoDriverManager().install(), options=options
-        )
-    elif CFG.selenium_web_browser == "safari":
-        # Requires a bit more setup on the users end
-        # See https://developer.apple.com/documentation/webkit/testing_with_webdriver_in_safari
-        driver = webdriver.Safari(options=options)
-    else:
-        driver = webdriver.Chrome(
-            executable_path=ChromeDriverManager().install(), options=options
-        )
-=======
     driver = get_browser_instance()
->>>>>>> 18794a86
     driver.get(url)
 
     WebDriverWait(driver, 10).until(
