"""File operations for AutoGPT"""
import os
import os.path
from pathlib import Path
from typing import Generator, List
import shutil

from autogpt.smart_utils import summarize_contents

from pdfminer.high_level import extract_text

# Set a dedicated folder for file I/O
WORKING_DIRECTORY = Path(__file__).parent.parent / "auto_gpt_workspace"

# Create the directory if it doesn't exist
if not os.path.exists(WORKING_DIRECTORY):
    os.makedirs(WORKING_DIRECTORY)

WORKING_DIRECTORY = str(WORKING_DIRECTORY)


def safe_join(base: str, *paths) -> str:
    """Join one or more path components intelligently.

    Args:
        base (str): The base path
        *paths (str): The paths to join to the base path

    Returns:
        str: The joined path
    """
    new_path = os.path.join(base, *paths)
    norm_new_path = os.path.normpath(new_path)

    if os.path.commonprefix([base, norm_new_path]) != base:
        raise ValueError("Attempted to access outside of working directory.")

    return norm_new_path

# Ensure lower_snake_case filenames
def format_filename(filename):
    """Format a filename to be lowercase with underscores"""
    # Split the file path into directory and file name components
    directory, file_name = os.path.split(filename)
    
    # Replace any spaces in the file name with underscores
    file_name = file_name.replace(' ', '_')
    
    # Convert the file name to lowercase
    file_name = file_name.lower()
    
    # Rejoin the directory and file name components to create the full path
    formatted_filename = os.path.join(directory, file_name)
    
    return formatted_filename

def split_file(
    content: str, max_length: int = 4000, overlap: int = 0
) -> Generator[str, None, None]:
    """
    Split text into chunks of a specified maximum length with a specified overlap
    between chunks.

    :param content: The input text to be split into chunks
    :param max_length: The maximum length of each chunk,
        default is 4000 (about 1k token)
    :param overlap: The number of overlapping characters between chunks,
        default is no overlap
    :return: A generator yielding chunks of text
    """
    start = 0
    content_length = len(content)

    while start < content_length:
        end = start + max_length
        if end + overlap < content_length:
            chunk = content[start : end + overlap]
        else:
            chunk = content[start:content_length]
        yield chunk
        start += max_length - overlap


def read_file(filename: str) -> str:
    """Read a file and return the contents

    Args:
        filename (str): The name of the file to read

    Returns:
        str: The contents of the file
    """
    try:
        formatted_filename = format_filename(filename)
        filepath = safe_join(WORKING_DIRECTORY, formatted_filename)
        # Check if the file is a PDF and extract text if so
        if is_pdf(filepath):
            text = extract_text(filepath)
            if not text:
                return "Error: Could not extract text from PDF"
            else:
                return text
        else:
            filepath = safe_join(WORKING_DIRECTORY, formatted_filename)
            with open(filepath, "r", encoding='utf-8') as f:
                content = f.read()
            return content
    except Exception as e:
        return handle_file_error("read", filename, str(e))


def ingest_file(
    filename: str, memory, max_length: int = 4000, overlap: int = 200
) -> None:
    """
    Ingest a file by reading its content, splitting it into chunks with a specified
    maximum length and overlap, and adding the chunks to the memory storage.

    :param filename: The name of the file to ingest
    :param memory: An object with an add() method to store the chunks in memory
    :param max_length: The maximum length of each chunk, default is 4000
    :param overlap: The number of overlapping characters between chunks, default is 200
    """
    try:
        print(f"Working with file {filename}")
        content = read_file(filename)
        content_length = len(content)
        print(f"File length: {content_length} characters")

        chunks = list(split_file(content, max_length=max_length, overlap=overlap))

        num_chunks = len(chunks)
        for i, chunk in enumerate(chunks):
            print(f"Ingesting chunk {i + 1} / {num_chunks} into memory")
            memory_to_add = (
                f"Filename: {filename}\n" f"Content part#{i + 1}/{num_chunks}: {chunk}"
            )

            memory.add(memory_to_add)

        print(f"Done ingesting {num_chunks} chunks from {filename}.")
    except Exception as e:
        print(f"Error while ingesting file '{filename}': {str(e)}")


def write_to_file(filename: str, text: str) -> str:
    """Write text to a file

    Args:
        filename (str): The name of the file to write to
        text (str): The text to write to the file

    Returns:
        str: A message indicating success or failure
    """
    try:
        formatted_filename = format_filename(filename)
        filepath = safe_join(WORKING_DIRECTORY, formatted_filename)
        directory = os.path.dirname(filepath)
        if not os.path.exists(directory):
            os.makedirs(directory)
        with open(filepath, "w", encoding="utf-8") as f:
            f.write(text)
        return "File " + filename + " written to successfully."
    except Exception as e:
        return handle_file_error("write", filename, str(e))


def append_to_file(filename: str, text: str) -> str:
    """Append text to a file

    Args:
        filename (str): The name of the file to append to
        text (str): The text to append to the file

    Returns:
        str: A message indicating success or failure
    """
    try:
        formatted_filename = format_filename(filename)
        filepath = safe_join(WORKING_DIRECTORY, formatted_filename)
        with open(filepath, "a") as f:
            f.write(text)
        return "Text appended to " + filename + " successfully."
    except Exception as e:
        return handle_file_error("append", filename, str(e))


def delete_file(filename: str) -> str:
    """Delete a file

    Args:
        filename (str): The name of the file to delete

    Returns:
        str: A message indicating success or failure
    """
    try:
        formatted_filename = format_filename(filename)
        filepath = safe_join(WORKING_DIRECTORY, formatted_filename)
        os.remove(filepath)
        return "File "  + filename + " deleted successfully."
    except Exception as e:
        return "Error: " + str(e)
    

def copy_file(src_filename, dest_directory):
    try:
        formatted_src_filename = format_filename(src_filename)
        src_filepath = safe_join(WORKING_DIRECTORY, formatted_src_filename)
        dest_directory_path = safe_join(WORKING_DIRECTORY, dest_directory)
        dest_filepath = safe_join(dest_directory_path, os.path.basename(formatted_src_filename))

        if not os.path.exists(dest_directory_path):
            os.makedirs(dest_directory_path)

        shutil.copy2(src_filepath, dest_filepath)
        return "File copied successfully."
    except Exception as e:
        return "Error: " + str(e)
    
def move_file(src_filename, dest_directory):
    try:
        formatted_src_filename = format_filename(src_filename)
        src_filepath = safe_join(WORKING_DIRECTORY, formatted_src_filename)
        dest_directory_path = safe_join(WORKING_DIRECTORY, dest_directory)
        dest_filepath = safe_join(dest_directory_path, os.path.basename(formatted_src_filename))

        if not os.path.exists(dest_directory_path):
            os.makedirs(dest_directory_path)

        os.rename(src_filepath, dest_filepath)
        return "File moved successfully."
    except Exception as e:
        return handle_file_error("delete", filename, str(e))

def rename_file(old_filename, new_filename):
    try:
        old_formatted_filename = format_filename(old_filename)
        new_formatted_filename = format_filename(new_filename)
        old_filepath = safe_join(WORKING_DIRECTORY, old_formatted_filename)
        new_filepath = safe_join(WORKING_DIRECTORY, new_formatted_filename)

        os.rename(old_filepath, new_filepath)
        return "File renamed successfully."
    except Exception as e:
        return "Error: " + str(e)

def search_files(directory: str) -> List[str]:
    """Search for files in a directory

    Args:
        directory (str): The directory to search in

    Returns:
        List[str]: A list of files found in the directory
    """
    found_files = []

    if directory in {"", "/"}:
        search_directory = WORKING_DIRECTORY
    else:
        search_directory = safe_join(WORKING_DIRECTORY, directory)

    if not os.path.isdir(search_directory):
        return "Error: directory does not exist"

    for root, dirs, files in os.walk(search_directory):
        for file in files:
            if file.startswith("."):
                continue
            relative_path = os.path.relpath(os.path.join(root, file), WORKING_DIRECTORY)
            found_files.append(relative_path)

    return found_files

<<<<<<< HEAD
def create_directory(directory):
    try:
        dir_path = safe_join(WORKING_DIRECTORY, directory)
        os.makedirs(dir_path, exist_ok=True)
        return f"Directory '{directory}' created successfully."
    except Exception as e:
        return "Error: " + str(e)

def list_resources(directory=None):
    if directory is None:
        directory = WORKING_DIRECTORY
        
    resource_list = []

    for entry in os.scandir(directory):
        if not entry.name.startswith('.'):
            if entry.is_dir():
                resource_list.append(f"Folder: {entry.name}")
                resource_list += list_resources(os.path.join(directory, entry.name))
            elif entry.is_file():
                resource_list.append(f"File: {entry.name}")

    return resource_list

def resources_to_string(resource_list):
    resources_string = "Resource file map:\n"
    for resource in resource_list:
        resources_string += f"{resource}\n"

    return resources_string

def summarize_resources():
    return f"Summary of contents:\n{summarize_contents(WORKING_DIRECTORY)}\n\nResource file map:\n{(list_resources())}"

def get_directory_summary(directory):
    summary = []
    for root, _, files in os.walk(directory):
        for file in files:
            file_path = os.path.join(root, file)
            with open(file_path, 'r') as f:
                content = f.read()
            summary.append({'file_path': file_path, 'content': content})
    return summary

def is_pdf(file_path):
    with open(file_path, 'rb') as file:
        file_header = file.read(5)
    return file_header == b'%PDF-'
=======

def get_filesystem_representation(path: str = WORKING_DIRECTORY, level: int = 0) -> str:
    """
    Generate a human-readable representation of a filesystem, starting from the given path.

    Args:
        path (str, optional): The starting path of the filesystem representation.
        Defaults to WORKING_DIRECTORY.
        level (int, optional): The current level of indentation. Defaults to 0.

    Returns:
        str: The filesystem representation as a formatted string.
    """
    if not os.path.exists(path):
        return ""

    representation = ""
    entries = sorted(os.listdir(path))
    indent = ">"
    file_prefix = "- "
    dir_prefix = "+ "

    for entry in entries:
        entry_path = os.path.join(path, entry)
        if os.path.isfile(entry_path):
            representation += indent * level + file_prefix + entry + "\n"
        elif os.path.isdir(entry_path):
            representation += indent * level + dir_prefix + entry + "\n"
            representation += get_filesystem_representation(entry_path, level + 1)

    return representation


def handle_file_error(operation: str, filename: str, error: str) -> str:
    """
    Handle file-related errors by printing a message with the current filesystem and the error.

    Args:
        operation (str): The operation being performed on the file.
        filename (str): The filename involved in the error.
        error (str): The error message.

    Returns:
        str: The full error message containing the operation, filename, error, and current filesystem.
    """
    current_filesystem = get_filesystem_representation(WORKING_DIRECTORY)
    error_message = f"Error trying to {operation} {filename} - File likely doesn't exist. Current filesystem:\n{current_filesystem}\nError: {error}"
    print(error_message)
    return error_message
>>>>>>> 20e341ce
<|MERGE_RESOLUTION|>--- conflicted
+++ resolved
@@ -274,7 +274,6 @@
 
     return found_files
 
-<<<<<<< HEAD
 def create_directory(directory):
     try:
         dir_path = safe_join(WORKING_DIRECTORY, directory)
@@ -323,7 +322,6 @@
     with open(file_path, 'rb') as file:
         file_header = file.read(5)
     return file_header == b'%PDF-'
-=======
 
 def get_filesystem_representation(path: str = WORKING_DIRECTORY, level: int = 0) -> str:
     """
@@ -372,5 +370,4 @@
     current_filesystem = get_filesystem_representation(WORKING_DIRECTORY)
     error_message = f"Error trying to {operation} {filename} - File likely doesn't exist. Current filesystem:\n{current_filesystem}\nError: {error}"
     print(error_message)
-    return error_message
->>>>>>> 20e341ce
+    return error_message