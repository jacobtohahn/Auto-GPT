--- conflicted
+++ resolved
@@ -4,18 +4,13 @@
 import os
 import os.path
 from pathlib import Path
-<<<<<<< HEAD
-=======
-from typing import Generator, List
+from typing import Generator, List, Union
 import requests
-from requests.adapters import HTTPAdapter
-from requests.adapters import Retry
+from requests.adapters import HTTPAdapter, Retry
 from colorama import Fore, Back
 from autogpt.spinner import Spinner
 from autogpt.utils import readable_file_size
->>>>>>> 9589334a
 from autogpt.workspace import path_in_workspace, WORKSPACE_PATH
-from typing import Generator, List, Union
 import shutil
 import fnmatch
 
@@ -545,7 +540,6 @@
     """
     Handle file-related errors by printing a message with the current filesystem and the error.
 
-<<<<<<< HEAD
     Args:
         operation (str): The operation being performed on the file.
         filename (str): The filename involved in the error.
@@ -558,8 +552,6 @@
     error_message = f"Error trying to {operation} {filename} - File likely doesn't exist. Current filesystem:\n{current_filesystem}\nError: {error}"
     print(error_message)
     return error_message
-=======
-    return found_files
 
 
 def download_file(url, filename):
@@ -599,5 +591,4 @@
     except requests.HTTPError as e:
         return f"Got an HTTP Error whilst trying to download file: {e}"
     except Exception as e:
-        return "Error: " + str(e)
->>>>>>> 9589334a
+        return "Error: " + str(e)