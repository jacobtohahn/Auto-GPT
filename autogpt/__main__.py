--- conflicted
+++ resolved
@@ -8,20 +8,7 @@
 from autogpt.logs import logger
 from autogpt.memory import get_memory
 
-<<<<<<< HEAD
-from autogpt import chat
-from autogpt import commands as cmd
-from autogpt import speak, utils
-from autogpt import file_operations
-from autogpt.ai_config import AIConfig
-from autogpt.config import Config
-from autogpt.json_parser import fix_and_parse_json
-from autogpt.logger import logger
-from autogpt.memory import get_memory, get_supported_memory_backends
-from autogpt.spinner import Spinner
-=======
 from autogpt.prompt import construct_prompt
->>>>>>> 793ea4d8
 
 # Load environment variables from .env file
 
@@ -57,180 +44,5 @@
     agent.start_interaction_loop()
 
 
-<<<<<<< HEAD
-class Agent:
-    """Agent class for interacting with Auto-GPT.
-
-    Attributes:
-        ai_name: The name of the agent.
-        memory: The memory object to use.
-        full_message_history: The full message history.
-        next_action_count: The number of actions to execute.
-        prompt: The prompt to use.
-        user_input: The user input.
-
-    """
-
-    def __init__(
-        self,
-        ai_name,
-        memory,
-        full_message_history,
-        next_action_count,
-        prompt,
-        user_input,
-    ):
-        self.ai_name = ai_name
-        self.memory = memory
-        self.full_message_history = full_message_history
-        self.next_action_count = next_action_count
-        self.prompt = prompt
-        self.user_input = user_input
-
-    def start_interaction_loop(self):
-        # Interaction Loop
-        loop_count = 0
-        command_name = None
-        arguments = None
-        while True:
-            # Discontinue if continuous limit is reached
-            loop_count += 1
-            if (
-                cfg.continuous_mode
-                and cfg.continuous_limit > 0
-                and loop_count > cfg.continuous_limit
-            ):
-                logger.typewriter_log(
-                    "Continuous Limit Reached: ", Fore.YELLOW, f"{cfg.continuous_limit}"
-                )
-                break
-
-            # Send message to AI, get response
-            with Spinner("Thinking... "):
-                assistant_reply = chat.chat_with_ai(
-                    self.prompt,
-                    self.user_input + f". Your current files are: {str(file_operations.search_files('./'))}",
-                    self.full_message_history,
-                    self.memory,
-                    cfg.fast_token_limit,
-                )  # TODO: This hardcodes the model to use GPT3.5. Make this an argument
-
-            # Print Assistant thoughts
-            print_assistant_thoughts(assistant_reply)
-
-            # Get command name and arguments
-            try:
-                command_name, arguments = cmd.get_command(
-                    attempt_to_fix_json_by_finding_outermost_brackets(assistant_reply)
-                )
-                if cfg.speak_mode:
-                    speak.say_text(f"I want to execute {command_name}")
-            except Exception as e:
-                logger.error("Error: \n", str(e))
-
-            if not cfg.continuous_mode and self.next_action_count == 0:
-                ### GET USER AUTHORIZATION TO EXECUTE COMMAND ###
-                # Get key press: Prompt the user to press enter to continue or escape
-                # to exit
-                self.user_input = ""
-                logger.typewriter_log(
-                    "NEXT ACTION: ",
-                    Fore.CYAN,
-                    f"COMMAND = {Fore.CYAN}{command_name}{Style.RESET_ALL}"
-                    f"  ARGUMENTS = {Fore.CYAN}{arguments}{Style.RESET_ALL}",
-                )
-                print(
-                    "Enter 'y' to authorise command, 'y -N' to run N continuous"
-                    " commands, 'n' to exit program, or enter feedback for"
-                    f" {self.ai_name}...",
-                    flush=True,
-                )
-                while True:
-                    console_input = utils.clean_input(
-                        Fore.MAGENTA + "Input:" + Style.RESET_ALL
-                    )
-                    if console_input.lower().rstrip() == "y":
-                        self.user_input = "GENERATE NEXT COMMAND JSON"
-                        break
-                    elif console_input.lower().startswith("y -"):
-                        try:
-                            self.next_action_count = abs(
-                                int(console_input.split(" ")[1])
-                            )
-                            self.user_input = "GENERATE NEXT COMMAND JSON"
-                        except ValueError:
-                            print(
-                                "Invalid input format. Please enter 'y -n' where n"
-                                " is the number of continuous tasks."
-                            )
-                            continue
-                        break
-                    elif console_input.lower() == "n":
-                        self.user_input = "EXIT"
-                        break
-                    else:
-                        self.user_input = console_input
-                        command_name = "human_feedback"
-                        break
-
-                if self.user_input == "GENERATE NEXT COMMAND JSON":
-                    logger.typewriter_log(
-                        "-=-=-=-=-=-=-= COMMAND AUTHORISED BY USER -=-=-=-=-=-=-=",
-                        Fore.MAGENTA,
-                        "",
-                    )
-                elif self.user_input == "EXIT":
-                    print("Exiting...", flush=True)
-                    break
-            else:
-                # Print command
-                logger.typewriter_log(
-                    "NEXT ACTION: ",
-                    Fore.CYAN,
-                    f"COMMAND = {Fore.CYAN}{command_name}{Style.RESET_ALL}"
-                    f"  ARGUMENTS = {Fore.CYAN}{arguments}{Style.RESET_ALL}",
-                )
-
-            # Execute command
-            if command_name is not None and command_name.lower().startswith("error"):
-                result = (
-                    f"Command {command_name} threw the following error: {arguments}"
-                )
-            elif command_name == "human_feedback":
-                result = f"Human feedback: {self.user_input}"
-            else:
-                result = (
-                    f"Command {command_name} "
-                    f"returned: {cmd.execute_command(command_name, arguments)}"
-                )
-                if self.next_action_count > 0:
-                    self.next_action_count -= 1
-
-            memory_to_add = (
-                f"Assistant Reply: {assistant_reply} "
-                f"\nResult: {result} "
-                f"\nHuman Feedback: {self.user_input} "
-            )
-
-            self.memory.add(memory_to_add)
-
-            # Check if there's a result from the command append it to the message
-            # history
-            if result is not None:
-                self.full_message_history.append(
-                    chat.create_chat_message("system", result)
-                )
-                logger.typewriter_log("SYSTEM: ", Fore.YELLOW, result)
-            else:
-                self.full_message_history.append(
-                    chat.create_chat_message("system", "Unable to execute command")
-                )
-                logger.typewriter_log(
-                    "SYSTEM: ", Fore.YELLOW, "Unable to execute command"
-                )
-
-
-=======
->>>>>>> 793ea4d8
 if __name__ == "__main__":
     main()